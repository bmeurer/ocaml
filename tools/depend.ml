--- conflicted
+++ resolved
@@ -179,12 +179,8 @@
       let bv = add_pattern bv pat in List.iter (add_class_field bv) fieldl
   | Pexp_newtype (_, e) -> add_expr bv e
   | Pexp_pack m -> add_module bv m
-<<<<<<< HEAD
-  | Pexp_open (m, e) -> addmodule bv m; add_expr bv e
+  | Pexp_open (_ovf, m, e) -> addmodule bv m; add_expr bv e
   | Pexp_extension _ -> ()
-=======
-  | Pexp_open (_ovf, m, e) -> addmodule bv m; add_expr bv e
->>>>>>> 7334bb02
 
 and add_cases bv cases =
   List.iter (add_case bv) cases
@@ -243,11 +239,7 @@
       | Some mty -> add_modtype bv mty
       end;
       bv
-<<<<<<< HEAD
-  | Psig_open (lid, _) ->
-=======
-  | Psig_open (_ovf, lid) ->
->>>>>>> 7334bb02
+  | Psig_open (_ovf, lid, _) ->
       addmodule bv lid; bv
   | Psig_include (mty, _) ->
       add_modtype bv mty; bv
@@ -301,19 +293,13 @@
         (fun x -> add_module bv' x.pmb_expr)
         bindings;
       bv'
-<<<<<<< HEAD
   | Pstr_modtype x ->
       begin match x.pmtd_type with
         None -> ()
       | Some mty -> add_modtype bv mty
       end;
       bv
-  | Pstr_open (l, _attrs) ->
-=======
-  | Pstr_modtype(id, mty) ->
-      add_modtype bv mty; bv
-  | Pstr_open (_ovf, l) ->
->>>>>>> 7334bb02
+  | Pstr_open (_ovf, l, _attrs) ->
       addmodule bv l; bv
   | Pstr_class cdl ->
       List.iter (add_class_declaration bv) cdl; bv
