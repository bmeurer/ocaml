--- conflicted
+++ resolved
@@ -395,17 +395,7 @@
   let pt =
       try Parse.interface (Lexing.from_string text)
       with Syntaxerr.Error e ->
-<<<<<<< HEAD
         let l = Syntaxerr.location_of_error e in
-=======
-        let l =
-          match e with
-            Syntaxerr.Unclosed(l,_,_,_) -> l
-          | Syntaxerr.Applicative_path l -> l
-          | Syntaxerr.Variable_in_scope(l,_) -> l
-          | Syntaxerr.Other l -> l
-        in
->>>>>>> 1430e90e
         Jg_text.tag_and_see  tw ~start:(tpos l.loc_start.Lexing.pos_cnum)
           ~stop:(tpos l.loc_end.Lexing.pos_cnum) ~tag:"error"; []
       | Lexer.Error (_, l) ->
@@ -779,7 +769,6 @@
         search_pos_expr exp ~pos
       end
   | Texp_tuple l -> List.iter l ~f:(search_pos_expr ~pos)
-<<<<<<< HEAD
   | Texp_construct (_, _, l,_) -> List.iter l ~f:(search_pos_expr ~pos)
   | Texp_variant (_, None) -> ()
   | Texp_variant (_, Some exp) -> search_pos_expr exp ~pos
@@ -788,16 +777,6 @@
       (match opt with None -> () | Some exp -> search_pos_expr exp ~pos)
   | Texp_field (exp, _, _) -> search_pos_expr exp ~pos
   | Texp_setfield (a, _, _, b) ->
-=======
-  | Texp_construct (_, _, _, l,_) -> List.iter l ~f:(search_pos_expr ~pos)
-  | Texp_variant (_, None) -> ()
-  | Texp_variant (_, Some exp) -> search_pos_expr exp ~pos
-  | Texp_record (l, opt) ->
-      List.iter l ~f:(fun (_, _, _, exp) -> search_pos_expr exp ~pos);
-      (match opt with None -> () | Some exp -> search_pos_expr exp ~pos)
-  | Texp_field (exp, _, _, _) -> search_pos_expr exp ~pos
-  | Texp_setfield (a, _, _, _, b) ->
->>>>>>> 1430e90e
       search_pos_expr a ~pos; search_pos_expr b ~pos
   | Texp_array l -> List.iter l ~f:(search_pos_expr ~pos)
   | Texp_ifthenelse (a, b, c) ->
@@ -855,20 +834,12 @@
       add_found_str (`Exp(`Const, pat.pat_type)) ~env ~loc:pat.pat_loc
   | Tpat_tuple l ->
       List.iter l ~f:(search_pos_pat ~pos ~env)
-<<<<<<< HEAD
   | Tpat_construct (_, _, l, _) ->
-=======
-  | Tpat_construct (_, _, _, l, _) ->
->>>>>>> 1430e90e
       List.iter l ~f:(search_pos_pat ~pos ~env)
   | Tpat_variant (_, None, _) -> ()
   | Tpat_variant (_, Some pat, _) -> search_pos_pat pat ~pos ~env
   | Tpat_record (l, _) ->
-<<<<<<< HEAD
       List.iter l ~f:(fun (_, _, pat) -> search_pos_pat pat ~pos ~env)
-=======
-      List.iter l ~f:(fun (_, _, _, pat) -> search_pos_pat pat ~pos ~env)
->>>>>>> 1430e90e
   | Tpat_array l ->
       List.iter l ~f:(search_pos_pat ~pos ~env)
   | Tpat_or (a, b, None) ->
