--- conflicted
+++ resolved
@@ -1235,12 +1235,11 @@
         self#item_attributes x.ptype_attributes
     in
     match l with
-<<<<<<< HEAD
-    | [] -> () ;
-    | [x] -> pp f "@[<2>type %a@]" aux x
-    | xs -> pp f "@[<v>@[<2>type %a"
-          (self#list aux ~sep:"@]@,@[<2>and " ~last:"@]@]") xs
-          (* called by type_def_list *)
+    | [] -> assert false
+    | [x] -> type_decl "type" f x
+    | x :: xs -> pp f "@[<v>%a@,%a@]"
+          (type_decl "type") x
+          (self#list ~sep:"@," (type_decl "and")) xs
 
   method record_declaration f lbls =
     let type_record_field f pld =
@@ -1248,31 +1247,6 @@
     pp f "{@\n%a}"
       (self#list type_record_field ~sep:";@\n" )  lbls
 
-  method type_declaration f x = begin
-    let  type_variant_leaf f {pcd_name; pcd_args; pcd_res; pcd_loc=_} =
-      self#constructor_declaration f (pcd_name.txt, pcd_args, pcd_res)
-    in
-    pp f "%a%a@ %a"
-      (fun f x -> match (x.ptype_manifest,x.ptype_kind,x.ptype_private) with
-      | (None,_,Public) ->  pp f "@;"
-      | (None,Ptype_abstract,Private) -> pp f "@;" (* private type without print*)
-      | (None,_,Private) -> pp f "private@;"
-      | (Some y, Ptype_abstract,Private) ->
-          pp f "private@;%a" self#core_type y;
-      | (Some y, _, Private) ->
-          pp f "%a = private@;" self#core_type y
-      | (Some y,Ptype_abstract, Public) ->  self#core_type f y;
-      | (Some y, _,Public) -> begin
-          pp f "%a =@;" self#core_type y (* manifest types*)
-      end) x
-      (fun f x -> match x.ptype_kind with
-        (*here only normal variant types allowed here*)
-=======
-    | [] -> assert false
-    | [x] -> type_decl "type" f x
-    | x :: xs -> pp f "@[<v>%a@,%a@]"
-          (type_decl "type") x
-          (self#list ~sep:"@," (type_decl "and")) xs
   method type_declaration f x =
     let priv f =
       match x.ptype_private with
@@ -1285,18 +1259,8 @@
       | Some y -> pp f "@;%a" self#core_type y
     in
     let constructor_declaration f pcd =
-      match pcd.pcd_res with
-      | None ->
-          pp f "|@;%s%a%a" pcd.pcd_name.txt
-             self#attributes pcd.pcd_attributes
-             (fun f -> function
-              | [] -> ()
-              | l -> pp f "@;of@;%a" (self#list self#core_type1 ~sep:"*@;") l)
-             pcd.pcd_args
-      | Some x ->
-          pp f "|@;%s%a:@;%a" pcd.pcd_name.txt
-             self#attributes pcd.pcd_attributes
-             (self#list self#core_type1 ~sep:"@;->@;") (pcd.pcd_args@[x])
+      pp f "|@;";
+      self#constructor_declaration f (pcd.pcd_name.txt, pcd.pcd_args, pcd.pcd_res, pcd.pcd_attributes)
     in
     let label_declaration f pld =
       pp f "@[<2>%a%s%a:@;%a;@]"
@@ -1311,20 +1275,19 @@
         else pp f "@;="
       in
       match x.ptype_kind with
->>>>>>> a360747b
       | Ptype_variant xs ->
           pp f "%t@\n%a" intro
              (self#list ~sep:"@\n" constructor_declaration) xs
       | Ptype_abstract -> ()
       | Ptype_record l ->
-<<<<<<< HEAD
+(*
           self#record_declaration f l
       | Ptype_open ->
           pp f ".."
       ) x
       (self#list
          (fun f (ct1,ct2,_) ->
-=======
+*)
           pp f "%t@;{@\n%a}" intro
              (self#list ~sep:"@\n" label_declaration)  l ;
       | Ptype_open -> pp f "%t@;.." intro
@@ -1332,7 +1295,6 @@
     let constraints f =
       self#list ~first:"@ "
         (fun f (ct1,ct2,_) ->
->>>>>>> a360747b
            pp f "@[<hov2>constraint@ %a@ =@ %a@]"
               self#core_type ct1 self#core_type ct2)
         f x.ptype_cstrs
@@ -1353,11 +1315,11 @@
          x.ptyext_constructors
          self#item_attributes x.ptyext_attributes
 
-<<<<<<< HEAD
-  method constructor_declaration f (name, args, res) =
+  method constructor_declaration f (name, args, res, attrs) =
     match res with
     | None ->
-        pp f "%s%a" name
+        pp f "%s%a%a" name
+          self#attributes attrs
           (fun f -> function
              | Pcstr_tuple [] -> ()
              | Pcstr_tuple l ->
@@ -1366,20 +1328,8 @@
                  pp f "@;of@;%a" (self#record_declaration) lbls
           ) args
     | Some r ->
-        pp f "%s:@;%a" name
-=======
-  method extension_constructor f x =
-    match x.pext_kind with
-    | Pext_decl(l, None) ->
-        pp f "%s%a%a" x.pext_name.txt
-          self#attributes x.pext_attributes
-          (fun f -> function
-                 | [] -> ()
-                 | l -> pp f "@;of@;%a" (self#list self#core_type1 ~sep:"*@;") l) l
-    | Pext_decl(l, Some r) ->
-        pp f "%s%a:@;%a" x.pext_name.txt
-          self#attributes x.pext_attributes
->>>>>>> a360747b
+        pp f "%s%a:@;%a" name
+          self#attributes attrs
           (fun f -> function
              | Pcstr_tuple [] -> self#core_type1 f r
              | Pcstr_tuple l -> pp f "%a@;->@;%a"
@@ -1396,7 +1346,7 @@
   method extension_constructor f x =
     match x.pext_kind with
     | Pext_decl(l, r) ->
-        self#constructor_declaration f (x.pext_name.txt, l, r)
+        self#constructor_declaration f (x.pext_name.txt, l, r, x.pext_attributes)
     | Pext_rebind li ->
         pp f "%s%a@;=@;%a" x.pext_name.txt
           self#attributes x.pext_attributes
