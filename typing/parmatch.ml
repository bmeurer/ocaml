(***********************************************************************)
(*                                                                     *)
(*                                OCaml                                *)
(*                                                                     *)
(*            Xavier Leroy, projet Cristal, INRIA Rocquencourt         *)
(*                                                                     *)
(*  Copyright 1996 Institut National de Recherche en Informatique et   *)
(*  en Automatique.  All rights reserved.  This file is distributed    *)
(*  under the terms of the Q Public License version 1.0.               *)
(*                                                                     *)
(***********************************************************************)

(* Detection of partial matches and unused match cases. *)

open Misc
open Asttypes
open Types
open Typedtree

(*************************************)
(* Utilities for building patterns   *)
(*************************************)

let make_pat desc ty tenv =
  {pat_desc = desc; pat_loc = Location.none; pat_extra = [];
   pat_type = ty ; pat_env = tenv;
   pat_attributes = [];
  }

let omega = make_pat Tpat_any Ctype.none Env.empty

let extra_pat =
  make_pat
    (Tpat_var (Ident.create "+", mknoloc "+"))
    Ctype.none Env.empty

let rec omegas i =
  if i <= 0 then [] else omega :: omegas (i-1)

let omega_list l = List.map (fun _ -> omega) l

let zero = make_pat (Tpat_constant (Const_int 0)) Ctype.none Env.empty

(***********************)
(* Compatibility check *)
(***********************)

(* p and q compatible means, there exists V that matches both *)

let is_absent tag row = Btype.row_field tag !row = Rabsent

let is_absent_pat p = match p.pat_desc with
| Tpat_variant (tag, _, row) -> is_absent tag row
| _ -> false

let const_compare x y =
  match x,y with
  | Const_float f1, Const_float f2 ->
      Pervasives.compare (float_of_string f1) (float_of_string f2)
  | Const_string (s1, _), Const_string (s2, _) ->
      String.compare s1 s2
  | _, _ -> Pervasives.compare x y

let records_args l1 l2 =
  (* Invariant: fields are already sorted by Typecore.type_label_a_list *)
  let rec combine r1 r2 l1 l2 = match l1,l2 with
  | [],[] -> List.rev r1, List.rev r2
  | [],(_,_,p2)::rem2 -> combine (omega::r1) (p2::r2) [] rem2
  | (_,_,p1)::rem1,[] -> combine (p1::r1) (omega::r2) rem1 []
  | (_,lbl1,p1)::rem1, ( _,lbl2,p2)::rem2 ->
      if lbl1.lbl_pos < lbl2.lbl_pos then
        combine (p1::r1) (omega::r2) rem1 l2
      else if lbl1.lbl_pos > lbl2.lbl_pos then
        combine (omega::r1) (p2::r2) l1 rem2
      else (* same label on both sides *)
        combine (p1::r1) (p2::r2) rem1 rem2 in
  combine [] [] l1 l2


let rec compat p q =
  match p.pat_desc,q.pat_desc with
  | Tpat_alias (p,_,_),_      -> compat p q
  | _,Tpat_alias (q,_,_)      -> compat p q
  | (Tpat_any|Tpat_var _),_ -> true
  | _,(Tpat_any|Tpat_var _) -> true
  | Tpat_or (p1,p2,_),_     -> compat p1 q || compat p2 q
  | _,Tpat_or (q1,q2,_)     -> compat p q1 || compat p q2
  | Tpat_constant c1, Tpat_constant c2 -> const_compare c1 c2 = 0
  | Tpat_tuple ps, Tpat_tuple qs -> compats ps qs
  | Tpat_lazy p, Tpat_lazy q -> compat p q
  | Tpat_construct (_, c1,ps1), Tpat_construct (_, c2,ps2) ->
      c1.cstr_tag = c2.cstr_tag && compats ps1 ps2
  | Tpat_variant(l1,Some p1, r1), Tpat_variant(l2,Some p2,_) ->
      l1=l2 && compat p1 p2
  | Tpat_variant (l1,None,r1), Tpat_variant(l2,None,_) ->
      l1 = l2
  | Tpat_variant (_, None, _), Tpat_variant (_,Some _, _) -> false
  | Tpat_variant (_, Some _, _), Tpat_variant (_, None, _) -> false
  | Tpat_record (l1,_),Tpat_record (l2,_) ->
      let ps,qs = records_args l1 l2 in
      compats ps qs
  | Tpat_array ps, Tpat_array qs ->
      List.length ps = List.length qs &&
      compats ps qs
  | _,_  ->
      assert false

and compats ps qs = match ps,qs with
| [], [] -> true
| p::ps, q::qs -> compat p q && compats ps qs
| _,_    -> assert false

exception Empty (* Empty pattern *)

(****************************************)
(* Utilities for retrieving type paths  *)
(****************************************)

(* May need a clean copy, cf. PR#4745 *)
let clean_copy ty =
  if ty.level = Btype.generic_level then ty
  else Subst.type_expr Subst.identity ty

let get_type_path ty tenv =
  let ty = Ctype.repr (Ctype.expand_head tenv (clean_copy ty)) in
  match ty.desc with
  | Tconstr (path,_,_) -> path
  | _ -> fatal_error "Parmatch.get_type_path"

(*************************************)
(* Values as patterns pretty printer *)
(*************************************)

open Format
;;

let is_cons = function
| {cstr_name = "::"} -> true
| _ -> false

let pretty_const c = match c with
| Const_int i -> Printf.sprintf "%d" i
| Const_char c -> Printf.sprintf "%C" c
| Const_string (s, _) -> Printf.sprintf "%S" s
| Const_float f -> Printf.sprintf "%s" f
| Const_int32 i -> Printf.sprintf "%ldl" i
| Const_int64 i -> Printf.sprintf "%LdL" i
| Const_nativeint i -> Printf.sprintf "%ndn" i

let rec pretty_val ppf v =
  match v.pat_extra with
      (cstr, _loc, _attrs) :: rem ->
        begin match cstr with
          | Tpat_unpack ->
            fprintf ppf "@[(module %a)@]" pretty_val { v with pat_extra = rem }
          | Tpat_constraint ctyp ->
            fprintf ppf "@[(%a : _)@]" pretty_val { v with pat_extra = rem }
          | Tpat_type _ ->
            fprintf ppf "@[(# %a)@]" pretty_val { v with pat_extra = rem }
        end
    | [] ->
  match v.pat_desc with
  | Tpat_any -> fprintf ppf "_"
  | Tpat_var (x,_) -> Ident.print ppf x
  | Tpat_constant c -> fprintf ppf "%s" (pretty_const c)
  | Tpat_tuple vs ->
      fprintf ppf "@[(%a)@]" (pretty_vals ",") vs
  | Tpat_construct (_, cstr, []) ->
      fprintf ppf "%s" cstr.cstr_name
  | Tpat_construct (_, cstr, [w]) ->
      fprintf ppf "@[<2>%s@ %a@]" cstr.cstr_name pretty_arg w
  | Tpat_construct (_, cstr, vs) ->
      let name = cstr.cstr_name in
      begin match (name, vs) with
        ("::", [v1;v2]) ->
          fprintf ppf "@[%a::@,%a@]" pretty_car v1 pretty_cdr v2
      |  _ ->
          fprintf ppf "@[<2>%s@ @[(%a)@]@]" name (pretty_vals ",") vs
      end
  | Tpat_variant (l, None, _) ->
      fprintf ppf "`%s" l
  | Tpat_variant (l, Some w, _) ->
      fprintf ppf "@[<2>`%s@ %a@]" l pretty_arg w
  | Tpat_record (lvs,_) ->
      fprintf ppf "@[{%a}@]"
        pretty_lvals
        (List.filter
           (function
             | (_,_,{pat_desc=Tpat_any}) -> false (* do not show lbl=_ *)
             | _ -> true) lvs)
  | Tpat_array vs ->
      fprintf ppf "@[[| %a |]@]" (pretty_vals " ;") vs
  | Tpat_lazy v ->
      fprintf ppf "@[<2>lazy@ %a@]" pretty_arg v
  | Tpat_alias (v, x,_) ->
      fprintf ppf "@[(%a@ as %a)@]" pretty_val v Ident.print x
  | Tpat_or (v,w,_)    ->
      fprintf ppf "@[(%a|@,%a)@]" pretty_or v pretty_or w

and pretty_car ppf v = match v.pat_desc with
| Tpat_construct (_,cstr, [_ ; _])
    when is_cons cstr ->
      fprintf ppf "(%a)" pretty_val v
| _ -> pretty_val ppf v

and pretty_cdr ppf v = match v.pat_desc with
| Tpat_construct (_,cstr, [v1 ; v2])
    when is_cons cstr ->
      fprintf ppf "%a::@,%a" pretty_car v1 pretty_cdr v2
| _ -> pretty_val ppf v

and pretty_arg ppf v = match v.pat_desc with
| Tpat_construct (_,_,_::_) -> fprintf ppf "(%a)" pretty_val v
|  _ -> pretty_val ppf v

and pretty_or ppf v = match v.pat_desc with
| Tpat_or (v,w,_) ->
    fprintf ppf "%a|@,%a" pretty_or v pretty_or w
| _ -> pretty_val ppf v

and pretty_vals sep ppf = function
  | [] -> ()
  | [v] -> pretty_val ppf v
  | v::vs ->
      fprintf ppf "%a%s@ %a" pretty_val v sep (pretty_vals sep) vs

and pretty_lvals ppf = function
  | [] -> ()
  | [_,lbl,v] ->
      fprintf ppf "%s=%a" lbl.lbl_name pretty_val v
  | (_, lbl,v)::rest ->
      fprintf ppf "%s=%a;@ %a"
        lbl.lbl_name pretty_val v pretty_lvals rest

let top_pretty ppf v =
  fprintf ppf "@[%a@]@?" pretty_val v


let pretty_pat p =
  top_pretty Format.str_formatter p ;
  prerr_string (Format.flush_str_formatter ())

type matrix = pattern list list

let pretty_line ps =
  List.iter
    (fun p ->
      top_pretty Format.str_formatter p ;
      prerr_string " <" ;
      prerr_string (Format.flush_str_formatter ()) ;
      prerr_string ">")
    ps

let pretty_matrix (pss : matrix) =
  prerr_endline "begin matrix" ;
  List.iter
    (fun ps ->
      pretty_line ps ;
      prerr_endline "")
    pss ;
  prerr_endline "end matrix"


(****************************)
(* Utilities for matching   *)
(****************************)

(* Check top matching *)
let simple_match p1 p2 =
  match p1.pat_desc, p2.pat_desc with
  | Tpat_construct(_, c1, _), Tpat_construct(_, c2, _) ->
      c1.cstr_tag = c2.cstr_tag
  | Tpat_variant(l1, _, _), Tpat_variant(l2, _, _) ->
      l1 = l2
  | Tpat_constant(c1), Tpat_constant(c2) -> const_compare c1 c2 = 0
  | Tpat_tuple _, Tpat_tuple _ -> true
  | Tpat_lazy _, Tpat_lazy _ -> true
  | Tpat_record _ , Tpat_record _ -> true
  | Tpat_array p1s, Tpat_array p2s -> List.length p1s = List.length p2s
  | _, (Tpat_any | Tpat_var(_)) -> true
  | _, _ -> false




(* extract record fields as a whole *)
let record_arg p = match p.pat_desc with
| Tpat_any -> []
| Tpat_record (args,_) -> args
| _ -> fatal_error "Parmatch.as_record"


(* Raise Not_found when pos is not present in arg *)
let get_field pos arg =
  let _,_, p = List.find (fun (_,lbl,_) -> pos = lbl.lbl_pos) arg in
  p

let extract_fields omegas arg =
  List.map
    (fun (_,lbl,_) ->
      try
        get_field lbl.lbl_pos arg
      with Not_found -> omega)
    omegas

let all_record_args lbls = match lbls with
| (_,{lbl_all=lbl_all},_)::_ ->
    let t =
      Array.map
        (fun lbl -> mknoloc (Longident.Lident "?temp?"), lbl,omega)
        lbl_all in
    List.iter
      (fun ((_, lbl,_) as x) ->  t.(lbl.lbl_pos) <- x)
      lbls ;
    Array.to_list t
|  _ -> fatal_error "Parmatch.all_record_args"


(* Build argument list when p2 >= p1, where p1 is a simple pattern *)
let rec simple_match_args p1 p2 = match p2.pat_desc with
| Tpat_alias (p2,_,_) -> simple_match_args p1 p2
| Tpat_construct(_, cstr, args) -> args
| Tpat_variant(lab, Some arg, _) -> [arg]
| Tpat_tuple(args)  -> args
| Tpat_record(args,_) ->  extract_fields (record_arg p1) args
| Tpat_array(args) -> args
| Tpat_lazy arg -> [arg]
| (Tpat_any | Tpat_var(_)) ->
    begin match p1.pat_desc with
      Tpat_construct(_, _,args) -> omega_list args
    | Tpat_variant(_, Some _, _) -> [omega]
    | Tpat_tuple(args) -> omega_list args
    | Tpat_record(args,_) ->  omega_list args
    | Tpat_array(args) ->  omega_list args
    | Tpat_lazy _ -> [omega]
    | _ -> []
    end
| _ -> []

(*
  Normalize a pattern ->
   all arguments are omega (simple pattern) and no more variables
*)

let rec normalize_pat q = match q.pat_desc with
  | Tpat_any | Tpat_constant _ -> q
  | Tpat_var _ -> make_pat Tpat_any q.pat_type q.pat_env
  | Tpat_alias (p,_,_) -> normalize_pat p
  | Tpat_tuple (args) ->
      make_pat (Tpat_tuple (omega_list args)) q.pat_type q.pat_env
  | Tpat_construct  (lid, c,args) ->
      make_pat
        (Tpat_construct (lid, c,omega_list args))
        q.pat_type q.pat_env
  | Tpat_variant (l, arg, row) ->
      make_pat (Tpat_variant (l, may_map (fun _ -> omega) arg, row))
        q.pat_type q.pat_env
  | Tpat_array (args) ->
      make_pat (Tpat_array (omega_list args))  q.pat_type q.pat_env
  | Tpat_record (largs, closed) ->
      make_pat
        (Tpat_record (List.map (fun (lid,lbl,_) ->
                                 lid, lbl,omega) largs, closed))
        q.pat_type q.pat_env
  | Tpat_lazy _ ->
      make_pat (Tpat_lazy omega) q.pat_type q.pat_env
  | Tpat_or _ -> fatal_error "Parmatch.normalize_pat"

(*
  Build normalized (cf. supra) discriminating pattern,
  in the non-data type case
*)

let discr_pat q pss =

  let rec acc_pat acc pss = match pss with
    ({pat_desc = Tpat_alias (p,_,_)}::ps)::pss ->
        acc_pat acc ((p::ps)::pss)
  | ({pat_desc = Tpat_or (p1,p2,_)}::ps)::pss ->
        acc_pat acc ((p1::ps)::(p2::ps)::pss)
  | ({pat_desc = (Tpat_any | Tpat_var _)}::_)::pss ->
        acc_pat acc pss
  | (({pat_desc = Tpat_tuple _} as p)::_)::_ -> normalize_pat p
  | (({pat_desc = Tpat_lazy _} as p)::_)::_ -> normalize_pat p
  | (({pat_desc = Tpat_record (largs,closed)} as p)::_)::pss ->
      let new_omegas =
        List.fold_right
          (fun (lid, lbl,_) r ->
            try
              let _ = get_field lbl.lbl_pos r in
              r
            with Not_found ->
              (lid, lbl,omega)::r)
          largs (record_arg acc)
      in
      acc_pat
        (make_pat (Tpat_record (new_omegas, closed)) p.pat_type p.pat_env)
        pss
  | _ -> acc in

  match normalize_pat q with
  | {pat_desc= (Tpat_any | Tpat_record _)} as q -> acc_pat q pss
  | q -> q

(*
   In case a matching value is found, set actual arguments
   of the matching pattern.
*)

let rec read_args xs r = match xs,r with
| [],_ -> [],r
| _::xs, arg::rest ->
   let args,rest = read_args xs rest in
   arg::args,rest
| _,_ ->
    fatal_error "Parmatch.read_args"

let do_set_args erase_mutable q r = match q with
| {pat_desc = Tpat_tuple omegas} ->
    let args,rest = read_args omegas r in
    make_pat (Tpat_tuple args) q.pat_type q.pat_env::rest
| {pat_desc = Tpat_record (omegas,closed)} ->
    let args,rest = read_args omegas r in
    make_pat
      (Tpat_record
         (List.map2 (fun (lid, lbl,_) arg ->
           if
             erase_mutable &&
             (match lbl.lbl_mut with
             | Mutable -> true | Immutable -> false)
           then
             lid, lbl, omega
           else
             lid, lbl, arg)
            omegas args, closed))
      q.pat_type q.pat_env::
    rest
| {pat_desc = Tpat_construct (lid, c,omegas)} ->
    let args,rest = read_args omegas r in
    make_pat
      (Tpat_construct (lid, c,args))
      q.pat_type q.pat_env::
    rest
| {pat_desc = Tpat_variant (l, omega, row)} ->
    let arg, rest =
      match omega, r with
        Some _, a::r -> Some a, r
      | None, r -> None, r
      | _ -> assert false
    in
    make_pat
      (Tpat_variant (l, arg, row)) q.pat_type q.pat_env::
    rest
| {pat_desc = Tpat_lazy omega} ->
    begin match r with
      arg::rest ->
        make_pat (Tpat_lazy arg) q.pat_type q.pat_env::rest
    | _ -> fatal_error "Parmatch.do_set_args (lazy)"
    end
| {pat_desc = Tpat_array omegas} ->
    let args,rest = read_args omegas r in
    make_pat
      (Tpat_array args) q.pat_type q.pat_env::
    rest
| {pat_desc=Tpat_constant _|Tpat_any} ->
    q::r (* case any is used in matching.ml *)
| _ -> fatal_error "Parmatch.set_args"

let set_args q r = do_set_args false q r
and set_args_erase_mutable q r = do_set_args true q r

(* filter pss acording to pattern q *)
let filter_one q pss =
  let rec filter_rec = function
      ({pat_desc = Tpat_alias(p,_,_)}::ps)::pss ->
        filter_rec ((p::ps)::pss)
    | ({pat_desc = Tpat_or(p1,p2,_)}::ps)::pss ->
        filter_rec ((p1::ps)::(p2::ps)::pss)
    | (p::ps)::pss ->
        if simple_match q p
        then (simple_match_args q p @ ps) :: filter_rec pss
        else filter_rec pss
    | _ -> [] in
  filter_rec pss

(*
  Filter pss in the ``extra case''. This applies :
  - According to an extra constructor (datatype case, non-complete signature).
  - Acordinng to anything (all-variables case).
*)
let filter_extra pss =
  let rec filter_rec = function
      ({pat_desc = Tpat_alias(p,_,_)}::ps)::pss ->
        filter_rec ((p::ps)::pss)
    | ({pat_desc = Tpat_or(p1,p2,_)}::ps)::pss ->
        filter_rec ((p1::ps)::(p2::ps)::pss)
    | ({pat_desc = (Tpat_any | Tpat_var(_))} :: qs) :: pss ->
        qs :: filter_rec pss
    | _::pss  -> filter_rec pss
    | [] -> [] in
  filter_rec pss

(*
  Pattern p0 is the discriminating pattern,
  returns [(q0,pss0) ; ... ; (qn,pssn)]
  where the qi's are simple patterns and the pssi's are
  matched matrices.

  NOTES
   * (qi,[]) is impossible.
   * In the case when matching is useless (all-variable case),
     returns []
*)

let filter_all pat0 pss =

  let rec insert q qs env =
    match env with
      [] ->
        let q0 = normalize_pat q in
        [q0, [simple_match_args q0 q @ qs]]
    | ((q0,pss) as c)::env ->
        if simple_match q0 q
        then (q0, ((simple_match_args q0 q @ qs) :: pss)) :: env
        else c :: insert q qs env in

  let rec filter_rec env = function
    ({pat_desc = Tpat_alias(p,_,_)}::ps)::pss ->
      filter_rec env ((p::ps)::pss)
  | ({pat_desc = Tpat_or(p1,p2,_)}::ps)::pss ->
      filter_rec env ((p1::ps)::(p2::ps)::pss)
  | ({pat_desc = (Tpat_any | Tpat_var(_))}::_)::pss ->
      filter_rec env pss
  | (p::ps)::pss ->
      filter_rec (insert p ps env) pss
  | _ -> env

  and filter_omega env = function
    ({pat_desc = Tpat_alias(p,_,_)}::ps)::pss ->
      filter_omega env ((p::ps)::pss)
  | ({pat_desc = Tpat_or(p1,p2,_)}::ps)::pss ->
      filter_omega env ((p1::ps)::(p2::ps)::pss)
  | ({pat_desc = (Tpat_any | Tpat_var(_))}::ps)::pss ->
      filter_omega
        (List.map (fun (q,qss) -> (q,(simple_match_args q omega @ ps) :: qss))
           env)
        pss
  | _::pss -> filter_omega env pss
  | [] -> env in

  filter_omega
    (filter_rec
      (match pat0.pat_desc with
        (Tpat_record(_) | Tpat_tuple(_) | Tpat_lazy(_)) -> [pat0,[]]
      | _ -> [])
      pss)
    pss

(* Variant related functions *)

let rec set_last a = function
    [] -> []
  | [_] -> [a]
  | x::l -> x :: set_last a l

(* mark constructor lines for failure when they are incomplete *)
let rec mark_partial = function
    ({pat_desc = Tpat_alias(p,_,_)}::ps)::pss ->
      mark_partial ((p::ps)::pss)
  | ({pat_desc = Tpat_or(p1,p2,_)}::ps)::pss ->
      mark_partial ((p1::ps)::(p2::ps)::pss)
  | ({pat_desc = (Tpat_any | Tpat_var(_))} :: _ as ps) :: pss ->
      ps :: mark_partial pss
  | ps::pss  ->
      (set_last zero ps) :: mark_partial pss
  | [] -> []

let close_variant env row =
  let row = Btype.row_repr row in
  let nm =
    List.fold_left
      (fun nm (tag,f) ->
        match Btype.row_field_repr f with
        | Reither(_, _, false, e) ->
            (* m=false means that this tag is not explicitly matched *)
            Btype.set_row_field e Rabsent;
            None
        | Rabsent | Reither (_, _, true, _) | Rpresent _ -> nm)
      row.row_name row.row_fields in
  if not row.row_closed || nm != row.row_name then begin
    (* this unification cannot fail *)
    Ctype.unify env row.row_more
      (Btype.newgenty
         (Tvariant {row with row_fields = []; row_more = Btype.newgenvar();
                    row_closed = true; row_name = nm}))
  end

let row_of_pat pat =
  match Ctype.expand_head pat.pat_env pat.pat_type with
    {desc = Tvariant row} -> Btype.row_repr row
  | _ -> assert false

(*
  Check whether the first column of env makes up a complete signature or
  not.
*)

let generalized_constructor x =
  match x with
    ({pat_desc = Tpat_construct(_,c,_);pat_env=env},_) ->
      c.cstr_generalized
  | _ -> assert false

let clean_env env =
  let rec loop =
    function
      | [] -> []
      | x :: xs ->
          if generalized_constructor x then loop xs else x :: loop xs
  in
  loop env

let full_match ignore_generalized closing env =  match env with
| ({pat_desc = Tpat_construct(_,c,_);pat_type=typ},_) :: _ ->
    if c.cstr_consts < 0 then false (* extensions *)
    else
      if ignore_generalized then
        (* remove generalized constructors;
           those cases will be handled separately *)
        let env = clean_env env in
        List.length env = c.cstr_normal
      else
        List.length env = c.cstr_consts + c.cstr_nonconsts

| ({pat_desc = Tpat_variant _} as p,_) :: _ ->
    let fields =
      List.map
        (function ({pat_desc = Tpat_variant (tag, _, _)}, _) -> tag
          | _ -> assert false)
        env
    in
    let row = row_of_pat p in
    if closing && not (Btype.row_fixed row) then
      (* closing=true, we are considering the variant as closed *)
      List.for_all
        (fun (tag,f) ->
          match Btype.row_field_repr f with
            Rabsent | Reither(_, _, false, _) -> true
          | Reither (_, _, true, _)
              (* m=true, do not discard matched tags, rather warn *)
          | Rpresent _ -> List.mem tag fields)
        row.row_fields
    else
      row.row_closed &&
      List.for_all
        (fun (tag,f) ->
          Btype.row_field_repr f = Rabsent || List.mem tag fields)
        row.row_fields
| ({pat_desc = Tpat_constant(Const_char _)},_) :: _ ->
    List.length env = 256
| ({pat_desc = Tpat_constant(_)},_) :: _ -> false
| ({pat_desc = Tpat_tuple(_)},_) :: _ -> true
| ({pat_desc = Tpat_record(_)},_) :: _ -> true
| ({pat_desc = Tpat_array(_)},_) :: _ -> false
| ({pat_desc = Tpat_lazy(_)},_) :: _ -> true
| _ -> fatal_error "Parmatch.full_match"

let full_match_gadt env = match env with
  | ({pat_desc = Tpat_construct(_,c,_);pat_type=typ},_) :: _ ->
    List.length env = c.cstr_consts + c.cstr_nonconsts
  | _ -> true

let extendable_match env = match env with
| ({pat_desc=Tpat_construct(_,{cstr_tag=(Cstr_constant _|Cstr_block _)},_)}
     as p,_) :: _ ->
    let path = get_type_path p.pat_type p.pat_env in
    not
      (Path.same path Predef.path_bool ||
      Path.same path Predef.path_list ||
      Path.same path Predef.path_option)
| _ -> false


let should_extend ext env = match ext with
| None -> false
| Some ext -> match env with
  | ({pat_desc =
      Tpat_construct(_, {cstr_tag=(Cstr_constant _|Cstr_block _)},_)}
     as p, _) :: _ ->
      let path = get_type_path p.pat_type p.pat_env in
      Path.same path ext
  | _ -> false

(* complement constructor tags *)
let complete_tags nconsts nconstrs tags =
  let seen_const = Array.create nconsts false
  and seen_constr = Array.create nconstrs false in
  List.iter
    (function
      | Cstr_constant i -> seen_const.(i) <- true
      | Cstr_block i -> seen_constr.(i) <- true
      | _  -> assert false)
    tags ;
  let r = ref [] in
  for i = 0 to nconsts-1 do
    if not seen_const.(i) then
      r := Cstr_constant i :: !r
  done ;
  for i = 0 to nconstrs-1 do
    if not seen_constr.(i) then
      r := Cstr_block i :: !r
  done ;
  !r

(* build a pattern from a constructor list *)
let pat_of_constr ex_pat cstr =
 {ex_pat with pat_desc =
  Tpat_construct (mknoloc (Longident.Lident "?pat_of_constr?"),
                  cstr,omegas cstr.cstr_arity)}

let rec pat_of_constrs ex_pat = function
| [] -> raise Empty
| [cstr] -> pat_of_constr ex_pat cstr
| cstr::rem ->
    {ex_pat with
    pat_desc=
      Tpat_or
        (pat_of_constr ex_pat cstr,
         pat_of_constrs ex_pat rem, None)}

let rec get_variant_constructors env ty =
  match (Ctype.repr ty).desc with
  | Tconstr (path,_,_) -> begin
      match Env.find_type path env with
      | {type_kind=Type_variant _} ->
          fst (Env.find_type_descrs path env)
      | {type_manifest = Some _} ->
          get_variant_constructors env
            (Ctype.expand_head_once env (clean_copy ty))
      | _ -> fatal_error "Parmatch.get_variant_constructors"
    end
  | _ -> fatal_error "Parmatch.get_variant_constructors"

let rec map_filter f  =
  function
      [] -> []
    | x :: xs ->
        match f x with
        | None -> map_filter f xs
        | Some y -> y :: map_filter f xs

(* Sends back a pattern that complements constructor tags all_tag *)
let complete_constrs p all_tags =
  match p.pat_desc with
  | Tpat_construct (_,c,_) ->
<<<<<<< HEAD
      begin try
        let not_tags = complete_tags c.cstr_consts c.cstr_nonconsts all_tags in
        let (constrs, _, _) =
          Env.find_type_descrs (adt_path p.pat_env p.pat_type) p.pat_env in
=======
      let not_tags = complete_tags c.cstr_consts c.cstr_nonconsts all_tags in
      let constrs = get_variant_constructors p.pat_env c.cstr_res in
>>>>>>> 047e0974
        map_filter
          (fun cnstr ->
            if List.mem cnstr.cstr_tag not_tags then Some cnstr else None)
          constrs
  | _ -> fatal_error "Parmatch.complete_constr"


(* Auxiliary for build_other *)

let build_other_constant proj make first next p env =
  let all = List.map (fun (p, _) -> proj p.pat_desc) env in
  let rec try_const i =
    if List.mem i all
    then try_const (next i)
    else make_pat (make i) p.pat_type p.pat_env
  in try_const first

(*
  Builds a pattern that is incompatible with all patterns in
  in the first column of env
*)

let build_other ext env =  match env with
| ({pat_desc = Tpat_construct (lid,
      ({cstr_tag=Cstr_extension _} as c),_)},_) :: _ ->
    let c = {c with cstr_name = "*extension*"} in
      make_pat (Tpat_construct(lid, c, [])) Ctype.none Env.empty
| ({pat_desc = Tpat_construct (_, _,_)} as p,_) :: _ ->
    begin match ext with
    | Some ext when Path.same ext (get_type_path p.pat_type p.pat_env) ->
        extra_pat
    | _ ->
        let get_tag = function
          | {pat_desc = Tpat_construct (_,c,_)} -> c.cstr_tag
          | _ -> fatal_error "Parmatch.get_tag" in
        let all_tags =  List.map (fun (p,_) -> get_tag p) env in
        pat_of_constrs p (complete_constrs p all_tags)
    end
| ({pat_desc = Tpat_variant (_,_,r)} as p,_) :: _ ->
    let tags =
      List.map
        (function ({pat_desc = Tpat_variant (tag, _, _)}, _) -> tag
                | _ -> assert false)
        env
    in
    let row = row_of_pat p in
    let make_other_pat tag const =
      let arg = if const then None else Some omega in
      make_pat (Tpat_variant(tag, arg, r)) p.pat_type p.pat_env in
    begin match
      List.fold_left
        (fun others (tag,f) ->
          if List.mem tag tags then others else
          match Btype.row_field_repr f with
            Rabsent (* | Reither _ *) -> others
          (* This one is called after erasing pattern info *)
          | Reither (c, _, _, _) -> make_other_pat tag c :: others
          | Rpresent arg -> make_other_pat tag (arg = None) :: others)
        [] row.row_fields
    with
      [] ->
        make_other_pat "AnyExtraTag" true
    | pat::other_pats ->
        List.fold_left
          (fun p_res pat ->
            make_pat (Tpat_or (pat, p_res, None)) p.pat_type p.pat_env)
          pat other_pats
    end
| ({pat_desc = Tpat_constant(Const_char _)} as p,_) :: _ ->
    let all_chars =
      List.map
        (fun (p,_) -> match p.pat_desc with
        | Tpat_constant (Const_char c) -> c
        | _ -> assert false)
        env in

    let rec find_other i imax =
      if i > imax then raise Not_found
      else
        let ci = Char.chr i in
        if List.mem ci all_chars then
          find_other (i+1) imax
        else
          make_pat (Tpat_constant (Const_char ci)) p.pat_type p.pat_env in
    let rec try_chars = function
      | [] -> omega
      | (c1,c2) :: rest ->
          try
            find_other (Char.code c1) (Char.code c2)
          with
          | Not_found -> try_chars rest in

    try_chars
      [ 'a', 'z' ; 'A', 'Z' ; '0', '9' ;
        ' ', '~' ; Char.chr 0 , Char.chr 255]

| ({pat_desc=(Tpat_constant (Const_int _))} as p,_) :: _ ->
    build_other_constant
      (function Tpat_constant(Const_int i) -> i | _ -> assert false)
      (function i -> Tpat_constant(Const_int i))
      0 succ p env
| ({pat_desc=(Tpat_constant (Const_int32 _))} as p,_) :: _ ->
    build_other_constant
      (function Tpat_constant(Const_int32 i) -> i | _ -> assert false)
      (function i -> Tpat_constant(Const_int32 i))
      0l Int32.succ p env
| ({pat_desc=(Tpat_constant (Const_int64 _))} as p,_) :: _ ->
    build_other_constant
      (function Tpat_constant(Const_int64 i) -> i | _ -> assert false)
      (function i -> Tpat_constant(Const_int64 i))
      0L Int64.succ p env
| ({pat_desc=(Tpat_constant (Const_nativeint _))} as p,_) :: _ ->
    build_other_constant
      (function Tpat_constant(Const_nativeint i) -> i | _ -> assert false)
      (function i -> Tpat_constant(Const_nativeint i))
      0n Nativeint.succ p env
| ({pat_desc=(Tpat_constant (Const_string _))} as p,_) :: _ ->
    build_other_constant
      (function Tpat_constant(Const_string (s, _)) -> String.length s
              | _ -> assert false)
      (function i -> Tpat_constant(Const_string(String.make i '*', None)))
      0 succ p env
| ({pat_desc=(Tpat_constant (Const_float _))} as p,_) :: _ ->
    build_other_constant
      (function Tpat_constant(Const_float f) -> float_of_string f
              | _ -> assert false)
      (function f -> Tpat_constant(Const_float (string_of_float f)))
      0.0 (fun f -> f +. 1.0) p env

| ({pat_desc = Tpat_array args} as p,_)::_ ->
    let all_lengths =
      List.map
        (fun (p,_) -> match p.pat_desc with
        | Tpat_array args -> List.length args
        | _ -> assert false)
        env in
    let rec try_arrays l =
      if List.mem l all_lengths then try_arrays (l+1)
      else
        make_pat
          (Tpat_array (omegas l))
          p.pat_type p.pat_env in
    try_arrays 0
| [] -> omega
| _ -> omega

let build_other_gadt ext env =
  match env with
    | ({pat_desc = Tpat_construct _} as p,_) :: _ ->
        let get_tag = function
          | {pat_desc = Tpat_construct (_,c,_)} -> c.cstr_tag
          | _ -> fatal_error "Parmatch.get_tag" in
        let all_tags =  List.map (fun (p,_) -> get_tag p) env in
        let cnstrs  = complete_constrs p all_tags in
        let pats = List.map (pat_of_constr p) cnstrs in
        (* List.iter (Format.eprintf "%a@." top_pretty) pats;
           Format.eprintf "@.@."; *)
        pats
    | _ -> assert false

(*
  Core function :
  Is the last row of pattern matrix pss + qs satisfiable ?
  That is :
    Does there exists at least one value vector, es such that :
     1- for all ps in pss ps # es (ps and es are not compatible)
     2- qs <= es                  (es matches qs)
*)

let rec has_instance p = match p.pat_desc with
  | Tpat_variant (l,_,r) when is_absent l r -> false
  | Tpat_any | Tpat_var _ | Tpat_constant _ | Tpat_variant (_,None,_) -> true
  | Tpat_alias (p,_,_) | Tpat_variant (_,Some p,_) -> has_instance p
  | Tpat_or (p1,p2,_) -> has_instance p1 || has_instance p2
  | Tpat_construct (_,_,ps) | Tpat_tuple ps | Tpat_array ps ->
      has_instances ps
  | Tpat_record (lps,_) -> has_instances (List.map (fun (_,_,x) -> x) lps)
  | Tpat_lazy p
    -> has_instance p


and has_instances = function
  | [] -> true
  | q::rem -> has_instance q && has_instances rem

let rec satisfiable pss qs = match pss with
| [] -> has_instances qs
| _  ->
    match qs with
    | [] -> false
    | {pat_desc = Tpat_or(q1,q2,_)}::qs ->
        satisfiable pss (q1::qs) || satisfiable pss (q2::qs)
    | {pat_desc = Tpat_alias(q,_,_)}::qs ->
          satisfiable pss (q::qs)
    | {pat_desc = (Tpat_any | Tpat_var(_))}::qs ->
        let q0 = discr_pat omega pss in
        begin match filter_all q0 pss with
          (* first column of pss is made of variables only *)
        | [] -> satisfiable (filter_extra pss) qs
        | constrs  ->
            if full_match false false constrs then
              List.exists
                (fun (p,pss) ->
                  not (is_absent_pat p) &&
                  satisfiable pss (simple_match_args p omega @ qs))
                constrs
            else
              satisfiable (filter_extra pss) qs
        end
    | {pat_desc=Tpat_variant (l,_,r)}::_ when is_absent l r -> false
    | q::qs ->
        let q0 = discr_pat q pss in
        satisfiable (filter_one q0 pss) (simple_match_args q0 q @ qs)

(*
  Now another satisfiable function that additionally
  supplies an example of a matching value.

  This function should be called for exhaustiveness check only.
*)

type 'a result =
  | Rnone           (* No matching value *)
  | Rsome of 'a     (* This matching value *)

let rec orify_many =
  let orify x y =
    make_pat (Tpat_or (x, y, None)) x.pat_type x.pat_env
  in
  function
    | [] -> assert false
    | [x] -> x
    | x :: xs -> orify x (orify_many xs)

let rec try_many  f = function
  | [] -> Rnone
  | (p,pss)::rest ->
      match f (p,pss) with
      | Rnone -> try_many  f rest
      | r -> r

let rappend r1 r2 =
  match r1, r2 with
  | Rnone, _ -> r2
  | _, Rnone -> r1
  | Rsome l1, Rsome l2 -> Rsome (l1 @ l2)

let rec try_many_gadt  f = function
  | [] -> Rnone
  | (p,pss)::rest ->
      rappend (f (p, pss)) (try_many_gadt f rest)

let rec exhaust ext pss n = match pss with
| []    ->  Rsome (omegas n)
| []::_ ->  Rnone
| pss   ->
    let q0 = discr_pat omega pss in
    begin match filter_all q0 pss with
          (* first column of pss is made of variables only *)
    | [] ->
        begin match exhaust ext (filter_extra pss) (n-1) with
        | Rsome r -> Rsome (q0::r)
        | r -> r
      end
    | constrs ->
        let try_non_omega (p,pss) =
          if is_absent_pat p then
            Rnone
          else
            match
              exhaust
                ext pss (List.length (simple_match_args p omega) + n - 1)
            with
            | Rsome r -> Rsome (set_args p r)
            | r       -> r in
        if
          full_match true false constrs && not (should_extend ext constrs)
        then
          try_many try_non_omega constrs
        else
          (*
             D = filter_extra pss is the default matrix
             as it is included in pss, one can avoid
             recursive calls on specialized matrices,
             Essentially :
             * D exhaustive => pss exhaustive
             * D non-exhaustive => we have a non-filtered value
          *)
          let r =  exhaust ext (filter_extra pss) (n-1) in
          match r with
          | Rnone -> Rnone
          | Rsome r ->
              try
                Rsome (build_other ext constrs::r)
              with
      (* cannot occur, since constructors don't make a full signature *)
              | Empty -> fatal_error "Parmatch.exhaust"
    end

let combinations f lst lst' =
  let rec iter2 x =
    function
        [] -> []
      | y :: ys ->
          f x y :: iter2 x ys
  in
  let rec iter =
    function
        [] -> []
      | x :: xs -> iter2 x lst' @ iter xs
  in
  iter lst

(*
let print_pat pat =
  let rec string_of_pat pat =
    match pat.pat_desc with
        Tpat_var _ -> "v"
      | Tpat_any -> "_"
      | Tpat_alias (p, x) -> Printf.sprintf "(%s) as ?"  (string_of_pat p)
      | Tpat_constant n -> "0"
      | Tpat_construct (_, lid, _) ->
        Printf.sprintf "%s" (String.concat "." (Longident.flatten lid.txt))
      | Tpat_lazy p ->
        Printf.sprintf "(lazy %s)" (string_of_pat p)
      | Tpat_or (p1,p2,_) ->
        Printf.sprintf "(%s | %s)" (string_of_pat p1) (string_of_pat p2)
      | Tpat_tuple list ->
        Printf.sprintf "(%s)" (String.concat "," (List.map string_of_pat list))
      | Tpat_variant (_, _, _) -> "variant"
      | Tpat_record (_, _) -> "record"
      | Tpat_array _ -> "array"
  in
  Printf.fprintf stderr "PAT[%s]\n%!" (string_of_pat pat)
*)

(* strictly more powerful than exhaust; however, exhaust
   was kept for backwards compatibility *)
let rec exhaust_gadt (ext:Path.t option) pss n = match pss with
| []    ->  Rsome [omegas n]
| []::_ ->  Rnone
| pss   ->
    let q0 = discr_pat omega pss in
    begin match filter_all q0 pss with
          (* first column of pss is made of variables only *)
    | [] ->
        begin match exhaust_gadt ext (filter_extra pss) (n-1) with
        | Rsome r -> Rsome (List.map (fun row -> q0::row) r)
        | r -> r
      end
    | constrs ->
        let try_non_omega (p,pss) =
          if is_absent_pat p then
            Rnone
          else
            match
              exhaust_gadt
                ext pss (List.length (simple_match_args p omega) + n - 1)
            with
            | Rsome r -> Rsome (List.map (fun row ->  (set_args p row)) r)
            | r       -> r in
        let before = try_many_gadt try_non_omega constrs in
        if
          full_match_gadt constrs && not (should_extend ext constrs)
        then
          before
        else
          (*
            D = filter_extra pss is the default matrix
            as it is included in pss, one can avoid
            recursive calls on specialized matrices,
            Essentially :
           * D exhaustive => pss exhaustive
           * D non-exhaustive => we have a non-filtered value
           *)
          let r =  exhaust_gadt ext (filter_extra pss) (n-1) in
          match r with
          | Rnone -> before
          | Rsome r ->
              try
                let missing_trailing = build_other_gadt ext constrs in
                let dug =
                  combinations
                    (fun head tail -> head :: tail)
                    missing_trailing
                    r
                in
                match before with
                | Rnone -> Rsome dug
                | Rsome x -> Rsome (x @ dug)
              with
      (* cannot occur, since constructors don't make a full signature *)
              | Empty -> fatal_error "Parmatch.exhaust"
    end

let exhaust_gadt ext pss n =
  let ret = exhaust_gadt ext pss n in
  match ret with
    Rnone -> Rnone
  | Rsome lst ->
      (* The following line is needed to compile stdlib/printf.ml *)
      if lst = [] then Rsome (omegas n) else
      let singletons =
        List.map
          (function
              [x] -> x
            | _ -> assert false)
          lst
      in
      Rsome [orify_many singletons]

(*
   Another exhaustiveness check, enforcing variant typing.
   Note that it does not check exact exhaustiveness, but whether a
   matching could be made exhaustive by closing all variant types.
   When this is true of all other columns, the current column is left
   open (even if it means that the whole matching is not exhaustive as
   a result).
   When this is false for the matrix minus the current column, and the
   current column is composed of variant tags, we close the variant
   (even if it doesn't help in making the matching exhaustive).
*)

let rec pressure_variants tdefs = function
  | []    -> false
  | []::_ -> true
  | pss   ->
      let q0 = discr_pat omega pss in
      begin match filter_all q0 pss with
        [] -> pressure_variants tdefs (filter_extra pss)
      | constrs ->
          let rec try_non_omega = function
              (p,pss) :: rem ->
                let ok = pressure_variants tdefs pss in
                try_non_omega rem && ok
            | [] -> true
          in
          if full_match true (tdefs=None) constrs then
            try_non_omega constrs
          else if tdefs = None then
            pressure_variants None (filter_extra pss)
          else
            let full = full_match true true constrs in
            let ok =
              if full then try_non_omega constrs
              else try_non_omega (filter_all q0 (mark_partial pss))
            in
            begin match constrs, tdefs with
              ({pat_desc=Tpat_variant _} as p,_):: _, Some env ->
                let row = row_of_pat p in
                if Btype.row_fixed row
                || pressure_variants None (filter_extra pss) then ()
                else close_variant env row
            | _ -> ()
            end;
            ok
      end


(* Yet another satisfiable fonction *)

(*
   This time every_satisfiable pss qs checks the
   utility of every expansion of qs.
   Expansion means expansion of or-patterns inside qs
*)

type answer =
  | Used                                (* Useful pattern *)
  | Unused                              (* Useless pattern *)
  | Upartial of Typedtree.pattern list  (* Mixed, with list of useless ones *)



(* this row type enable column processing inside the matrix
    - left  ->  elements not to be processed,
    - right ->  elements to be processed
*)
type 'a row = {no_ors : 'a list ; ors : 'a list ; active : 'a list}


let pretty_row {ors=ors ; no_ors=no_ors; active=active} =
  pretty_line ors ; prerr_string " *" ;
  pretty_line no_ors ; prerr_string " *" ;
  pretty_line active

let pretty_rows rs =
  prerr_endline "begin matrix" ;
  List.iter
    (fun r ->
      pretty_row r ;
      prerr_endline "")
    rs ;
  prerr_endline "end matrix"

(* Initial build *)
let make_row ps = {ors=[] ; no_ors=[]; active=ps}

let make_rows pss = List.map make_row pss


(* Useful to detect and expand  or pats inside as pats *)
let rec unalias p = match p.pat_desc with
| Tpat_alias (p,_,_) -> unalias p
| _ -> p


let is_var p = match (unalias p).pat_desc with
| Tpat_any|Tpat_var _ -> true
| _                   -> false

let is_var_column rs =
  List.for_all
    (fun r -> match r.active with
    | p::_ -> is_var p
    | []   -> assert false)
    rs

(* Standard or-args for left-to-right matching *)
let rec or_args p = match p.pat_desc with
| Tpat_or (p1,p2,_) -> p1,p2
| Tpat_alias (p,_,_)  -> or_args p
| _                 -> assert false

(* Just remove current column *)
let remove r = match r.active with
| _::rem -> {r with active=rem}
| []     -> assert false

let remove_column rs = List.map remove rs

(* Current column has been processed *)
let push_no_or r = match r.active with
| p::rem -> { r with no_ors = p::r.no_ors ; active=rem}
| [] -> assert false

let push_or r = match r.active with
| p::rem -> { r with ors = p::r.ors ; active=rem}
| [] -> assert false

let push_or_column rs = List.map push_or rs
and push_no_or_column rs = List.map push_no_or rs

(* Those are adaptations of the previous homonymous functions that
   work on the current column, instead of the first column
*)

let discr_pat q rs =
  discr_pat q (List.map (fun r -> r.active) rs)

let filter_one q rs =
  let rec filter_rec rs = match rs with
  | [] -> []
  | r::rem ->
      match r.active with
      | [] -> assert false
      | {pat_desc = Tpat_alias(p,_,_)}::ps ->
          filter_rec ({r with active = p::ps}::rem)
      | {pat_desc = Tpat_or(p1,p2,_)}::ps ->
          filter_rec
            ({r with active = p1::ps}::
             {r with active = p2::ps}::
             rem)
      | p::ps ->
          if simple_match q p then
            {r with active=simple_match_args q p @ ps} :: filter_rec rem
          else
            filter_rec rem in
  filter_rec rs


(* Back to normal matrices *)
let make_vector r = r.no_ors

let make_matrix rs = List.map make_vector rs


(* Standard union on answers *)
let union_res r1 r2 = match r1, r2 with
| (Unused,_)
| (_, Unused) -> Unused
| Used,_    -> r2
| _, Used   -> r1
| Upartial u1, Upartial u2 -> Upartial (u1@u2)

(* propose or pats for expansion *)
let extract_elements qs =
  let rec do_rec seen = function
    | [] -> []
    | q::rem ->
        {no_ors= List.rev_append seen rem @ qs.no_ors ;
        ors=[] ;
        active = [q]}::
        do_rec (q::seen) rem in
  do_rec [] qs.ors

(* idem for matrices *)
let transpose rs = match rs with
| [] -> assert false
| r::rem ->
    let i = List.map (fun x -> [x]) r in
    List.fold_left
      (List.map2 (fun r x -> x::r))
      i rem

let extract_columns pss qs = match pss with
| [] -> List.map (fun _ -> []) qs.ors
| _  ->
  let rows = List.map extract_elements pss in
  transpose rows

(* Core function
   The idea is to first look for or patterns (recursive case), then
   check or-patterns argument usefulness (terminal case)
*)

let rec every_satisfiables pss qs = match qs.active with
| []     ->
    (* qs is now partitionned,  check usefulness *)
    begin match qs.ors with
    | [] -> (* no or-patterns *)
        if satisfiable (make_matrix pss) (make_vector qs) then
          Used
        else
          Unused
    | _  -> (* n or-patterns -> 2n expansions *)
        List.fold_right2
          (fun pss qs r -> match r with
          | Unused -> Unused
          | _ ->
              match qs.active with
              | [q] ->
                  let q1,q2 = or_args q in
                  let r_loc = every_both pss qs q1 q2 in
                  union_res r r_loc
              | _   -> assert false)
          (extract_columns pss qs) (extract_elements qs)
          Used
    end
| q::rem ->
    let uq = unalias q in
    begin match uq.pat_desc with
    | Tpat_any | Tpat_var _ ->
        if is_var_column pss then
(* forget about ``all-variable''  columns now *)
          every_satisfiables (remove_column pss) (remove qs)
        else
(* otherwise this is direct food for satisfiable *)
          every_satisfiables (push_no_or_column pss) (push_no_or qs)
    | Tpat_or (q1,q2,_) ->
        if
          q1.pat_loc.Location.loc_ghost &&
          q2.pat_loc.Location.loc_ghost
        then
(* syntactically generated or-pats should not be expanded *)
          every_satisfiables (push_no_or_column pss) (push_no_or qs)
        else
(* this is a real or-pattern *)
          every_satisfiables (push_or_column pss) (push_or qs)
    | Tpat_variant (l,_,r) when is_absent l r -> (* Ah Jacques... *)
        Unused
    | _ ->
(* standard case, filter matrix *)
        let q0 = discr_pat q pss in
        every_satisfiables
          (filter_one q0 pss)
          {qs with active=simple_match_args q0 q @ rem}
    end

(*
  This function ``every_both'' performs the usefulness check
  of or-pat q1|q2.
  The trick is to call every_satisfied twice with
  current active columns restricted to q1 and q2,
  That way,
  - others orpats in qs.ors will not get expanded.
  - all matching work performed on qs.no_ors is not performed again.
  *)
and every_both pss qs q1 q2 =
  let qs1 = {qs with active=[q1]}
  and qs2 =  {qs with active=[q2]} in
  let r1 = every_satisfiables pss qs1
  and r2 =  every_satisfiables (if compat q1 q2 then qs1::pss else pss) qs2 in
  match r1 with
  | Unused ->
      begin match r2 with
      | Unused -> Unused
      | Used   -> Upartial [q1]
      | Upartial u2 -> Upartial (q1::u2)
      end
  | Used ->
      begin match r2 with
      | Unused -> Upartial [q2]
      | _      -> r2
      end
  | Upartial u1 ->
      begin match r2 with
      | Unused -> Upartial (u1@[q2])
      | Used   -> r1
      | Upartial u2 -> Upartial (u1 @ u2)
      end




(* le_pat p q  means, forall V,  V matches q implies V matches p *)
let rec le_pat p q =
  match (p.pat_desc, q.pat_desc) with
  | (Tpat_var _|Tpat_any),_ -> true
  | Tpat_alias(p,_,_), _ -> le_pat p q
  | _, Tpat_alias(q,_,_) -> le_pat p q
  | Tpat_constant(c1), Tpat_constant(c2) -> const_compare c1 c2 = 0
  | Tpat_construct(_,c1,ps), Tpat_construct(_,c2,qs) ->
      c1.cstr_tag = c2.cstr_tag && le_pats ps qs
  | Tpat_variant(l1,Some p1,_), Tpat_variant(l2,Some p2,_) ->
      (l1 = l2 && le_pat p1 p2)
  | Tpat_variant(l1,None,r1), Tpat_variant(l2,None,_) ->
      l1 = l2
  | Tpat_variant(_,_,_), Tpat_variant(_,_,_) -> false
  | Tpat_tuple(ps), Tpat_tuple(qs) -> le_pats ps qs
  | Tpat_lazy p, Tpat_lazy q -> le_pat p q
  | Tpat_record (l1,_), Tpat_record (l2,_) ->
      let ps,qs = records_args l1 l2 in
      le_pats ps qs
  | Tpat_array(ps), Tpat_array(qs) ->
      List.length ps = List.length qs && le_pats ps qs
(* In all other cases, enumeration is performed *)
  | _,_  -> not (satisfiable [[p]] [q])

and le_pats ps qs =
  match ps,qs with
    p::ps, q::qs -> le_pat p q && le_pats ps qs
  | _, _         -> true

let get_mins le ps =
  let rec select_rec r = function
      [] -> r
    | p::ps ->
        if List.exists (fun p0 -> le p0 p) ps
        then select_rec r ps
        else select_rec (p::r) ps in
  select_rec [] (select_rec [] ps)

(*
  lub p q is a pattern that matches all values matched by p and q
  may raise Empty, when p and q and not compatible
*)

let rec lub p q = match p.pat_desc,q.pat_desc with
| Tpat_alias (p,_,_),_      -> lub p q
| _,Tpat_alias (q,_,_)      -> lub p q
| (Tpat_any|Tpat_var _),_ -> q
| _,(Tpat_any|Tpat_var _) -> p
| Tpat_or (p1,p2,_),_     -> orlub p1 p2 q
| _,Tpat_or (q1,q2,_)     -> orlub q1 q2 p (* Thanks god, lub is commutative *)
| Tpat_constant c1, Tpat_constant c2 when const_compare c1 c2 = 0 -> p
| Tpat_tuple ps, Tpat_tuple qs ->
    let rs = lubs ps qs in
    make_pat (Tpat_tuple rs) p.pat_type p.pat_env
| Tpat_lazy p, Tpat_lazy q ->
    let r = lub p q in
    make_pat (Tpat_lazy r) p.pat_type p.pat_env
| Tpat_construct (lid, c1,ps1), Tpat_construct (_,c2,ps2)
      when  c1.cstr_tag = c2.cstr_tag  ->
        let rs = lubs ps1 ps2 in
        make_pat (Tpat_construct (lid, c1,rs))
          p.pat_type p.pat_env
| Tpat_variant(l1,Some p1,row), Tpat_variant(l2,Some p2,_)
          when  l1=l2 ->
            let r=lub p1 p2 in
            make_pat (Tpat_variant (l1,Some r,row)) p.pat_type p.pat_env
| Tpat_variant (l1,None,row), Tpat_variant(l2,None,_)
              when l1 = l2 -> p
| Tpat_record (l1,closed),Tpat_record (l2,_) ->
    let rs = record_lubs l1 l2 in
    make_pat (Tpat_record (rs, closed)) p.pat_type p.pat_env
| Tpat_array ps, Tpat_array qs
      when List.length ps = List.length qs ->
        let rs = lubs ps qs in
        make_pat (Tpat_array rs) p.pat_type p.pat_env
| _,_  ->
    raise Empty

and orlub p1 p2 q =
  try
    let r1 = lub p1 q in
    try
      {q with pat_desc=(Tpat_or (r1,lub p2 q,None))}
  with
  | Empty -> r1
with
| Empty -> lub p2 q

and record_lubs l1 l2 =
  let rec lub_rec l1 l2 = match l1,l2 with
  | [],_ -> l2
  | _,[] -> l1
  | (lid1, lbl1,p1)::rem1, (lid2, lbl2,p2)::rem2 ->
      if lbl1.lbl_pos < lbl2.lbl_pos then
        (lid1, lbl1,p1)::lub_rec rem1 l2
      else if lbl2.lbl_pos < lbl1.lbl_pos  then
        (lid2, lbl2,p2)::lub_rec l1 rem2
      else
        (lid1, lbl1,lub p1 p2)::lub_rec rem1 rem2 in
  lub_rec l1 l2

and lubs ps qs = match ps,qs with
| p::ps, q::qs -> lub p q :: lubs ps qs
| _,_ -> []


(******************************)
(* Exported variant closing   *)
(******************************)

(* Apply pressure to variants *)

let pressure_variants tdefs patl =
  let pss = List.map (fun p -> [p;omega]) patl in
  ignore (pressure_variants (Some tdefs) pss)

(*****************************)
(* Utilities for diagnostics *)
(*****************************)

(*
  Build up a working pattern matrix by forgetting
  about guarded patterns
*)

let rec initial_matrix = function
    [] -> []
  | {c_guard=Some _} :: rem -> initial_matrix rem
  | {c_guard=None; c_lhs=p} :: rem -> [p] :: initial_matrix rem

(******************************************)
(* Look for a row that matches some value *)
(******************************************)

(*
  Useful for seeing if the example of
  non-matched value can indeed be matched
  (by a guarded clause)
*)



exception NoGuard

let rec initial_all no_guard = function
  | [] ->
      if no_guard then
        raise NoGuard
      else
        []
  | {c_lhs=pat; c_guard; _} :: rem ->
      ([pat], pat.pat_loc) :: initial_all (no_guard && c_guard = None) rem


let rec do_filter_var = function
  | (_::ps,loc)::rem -> (ps,loc)::do_filter_var rem
  | _ -> []

let do_filter_one q pss =
  let rec filter_rec = function
    | ({pat_desc = Tpat_alias(p,_,_)}::ps,loc)::pss ->
        filter_rec ((p::ps,loc)::pss)
    | ({pat_desc = Tpat_or(p1,p2,_)}::ps,loc)::pss ->
        filter_rec ((p1::ps,loc)::(p2::ps,loc)::pss)
    | (p::ps,loc)::pss ->
        if simple_match q p
        then (simple_match_args q p @ ps, loc) :: filter_rec pss
        else filter_rec pss
    | _ -> [] in
  filter_rec pss

let rec do_match pss qs = match qs with
| [] ->
    begin match pss  with
    | ([],loc)::_ -> Some loc
    | _ -> None
    end
| q::qs -> match q with
  | {pat_desc = Tpat_or (q1,q2,_)} ->
      begin match do_match pss (q1::qs) with
      | None -> do_match pss (q2::qs)
      | r -> r
      end
  | {pat_desc = Tpat_any} ->
      do_match (do_filter_var pss) qs
  | _ ->
      let q0 = normalize_pat q in
      do_match (do_filter_one q0 pss) (simple_match_args q0 q @ qs)


let check_partial_all v casel =
  try
    let pss = initial_all true casel in
    do_match pss [v]
  with
  | NoGuard -> None

(************************)
(* Exhaustiveness check *)
(************************)


  let rec get_first f =
    function
      | [] -> None
      | x :: xs ->
          match f x with
          | None -> get_first f xs
          | x -> x


(* conversion from Typedtree.pattern to Parsetree.pattern list *)
module Conv = struct
  open Parsetree
  let mkpat desc = Ast_helper.Pat.mk desc

  let rec select : 'a list list -> 'a list list =
    function
      | xs :: [] -> List.map (fun y -> [y]) xs
      | (x::xs)::ys ->
          List.map
            (fun lst -> x :: lst)
            (select ys)
          @
            select (xs::ys)
      | _ -> []

  let name_counter = ref 0
  let fresh name =
    let current = !name_counter in
    name_counter := !name_counter + 1;
    "#$" ^ name ^ string_of_int current

  let conv (typed: Typedtree.pattern) :
      Parsetree.pattern list *
      (string, Types.constructor_description) Hashtbl.t *
      (string, Types.label_description) Hashtbl.t
      =
    let constrs = Hashtbl.create 0 in
    let labels = Hashtbl.create 0 in
    let rec loop pat =
      match pat.pat_desc with
        Tpat_or (a,b,_) ->
          loop a @ loop b
      | Tpat_any | Tpat_constant _ | Tpat_var _ ->
          [mkpat Ppat_any]
      | Tpat_alias (p,_,_) -> loop p
      | Tpat_tuple lst ->
          let results = select (List.map loop lst) in
          List.map
            (fun lst -> mkpat (Ppat_tuple lst))
            results
      | Tpat_construct (cstr_lid, cstr,lst) ->
          let id = fresh cstr.cstr_name in
          let lid = { cstr_lid with txt = Longident.Lident id } in
          Hashtbl.add constrs id cstr;
          let results = select (List.map loop lst) in
          begin match lst with
            [] ->
              [mkpat (Ppat_construct(lid, None))]
          | _ ->
              List.map
                (fun lst ->
                  let arg =
                    match lst with
                      [] -> assert false
                    | [x] -> Some x
                    | _ -> Some (mkpat (Ppat_tuple lst))
                  in
                  mkpat (Ppat_construct(lid, arg)))
                results
          end
      | Tpat_variant(label,p_opt,row_desc) ->
          begin match p_opt with
          | None ->
              [mkpat (Ppat_variant(label, None))]
          | Some p ->
              let results = loop p in
              List.map
                (fun p ->
                  mkpat (Ppat_variant(label, Some p)))
                results
          end
      | Tpat_record (subpatterns, _closed_flag) ->
          let pats =
            select
              (List.map (fun (_,_,x) -> loop x) subpatterns)
          in
          let label_idents =
            List.map
              (fun (_,lbl,_) ->
                let id = fresh lbl.lbl_name in
                Hashtbl.add labels id lbl;
                Longident.Lident id)
              subpatterns
          in
          List.map
            (fun lst ->
              let lst = List.map2 (fun lid pat ->
                (mknoloc lid, pat)
              )  label_idents lst in
              mkpat (Ppat_record (lst, Open)))
            pats
      | Tpat_array lst ->
          let results = select (List.map loop lst) in
          List.map (fun lst -> mkpat (Ppat_array lst)) results
      | Tpat_lazy p ->
          let results = loop p in
          List.map (fun p -> mkpat (Ppat_lazy p)) results
    in
    let ps = loop typed in
    (ps, constrs, labels)
end


let do_check_partial ?pred exhaust loc casel pss = match pss with
| [] ->
        (*
          This can occur
          - For empty matches generated by ocamlp4 (no warning)
          - when all patterns have guards (then, casel <> [])
          (specific warning)
          Then match MUST be considered non-exhaustive,
          otherwise compilation of PM is broken.
          *)
    begin match casel with
    | [] -> ()
    | _  -> Location.prerr_warning loc Warnings.All_clauses_guarded
    end ;
    Partial
| ps::_  ->
    begin match exhaust None pss (List.length ps) with
    | Rnone -> Total
    | Rsome [u] ->
        let v =
          match pred with
          | Some pred ->
              let (patterns,constrs,labels) = Conv.conv u in
(*              Hashtbl.iter (fun s (path, _) ->
                Printf.fprintf stderr "CONV: %s -> %s \n%!" s (Path.name path))
                constrs
              ; *)
              get_first (pred constrs labels) patterns
          | None -> Some u
        in
        begin match v with
          None -> Total
        | Some v ->
            let errmsg =
              try
                let buf = Buffer.create 16 in
                let fmt = formatter_of_buffer buf in
                top_pretty fmt v;
                begin match check_partial_all v casel with
                | None -> ()
                | Some _ ->
                    (* This is 'Some loc', where loc is the location of
                       a possibly matching clause.
                       Forget about loc, because printing two locations
                       is a pain in the top-level *)
                    Buffer.add_string buf
                      "\n(However, some guarded clause may match this value.)"
                end ;
                Buffer.contents buf
              with _ ->
                "" in
            Location.prerr_warning loc (Warnings.Partial_match errmsg) ;
            Partial end
    | _ ->
        fatal_error "Parmatch.check_partial"
    end

let do_check_partial_normal loc casel pss =
  do_check_partial exhaust loc casel pss

let do_check_partial_gadt pred loc casel pss =
  do_check_partial ~pred exhaust_gadt loc casel pss



(*****************)
(* Fragile check *)
(*****************)

(* Collect all data types in a pattern *)

let rec add_path path = function
  | [] -> [path]
  | x::rem as paths ->
      if Path.same path x then paths
      else x::add_path path rem

let extendable_path path =
  not
    (Path.same path Predef.path_bool ||
    Path.same path Predef.path_list ||
    Path.same path Predef.path_unit ||
    Path.same path Predef.path_option)

let rec collect_paths_from_pat r p = match p.pat_desc with
| Tpat_construct(_, {cstr_tag=(Cstr_constant _|Cstr_block _)},ps) ->
    let path =  get_type_path p.pat_type p.pat_env in
    List.fold_left
      collect_paths_from_pat
      (if extendable_path path then add_path path r else r)
      ps
| Tpat_any|Tpat_var _|Tpat_constant _| Tpat_variant (_,None,_) -> r
| Tpat_tuple ps | Tpat_array ps
| Tpat_construct (_, {cstr_tag=Cstr_extension _}, ps)->
    List.fold_left collect_paths_from_pat r ps
| Tpat_record (lps,_) ->
    List.fold_left
      (fun r (_, _, p) -> collect_paths_from_pat r p)
      r lps
| Tpat_variant (_, Some p, _) | Tpat_alias (p,_,_) -> collect_paths_from_pat r p
| Tpat_or (p1,p2,_) ->
    collect_paths_from_pat (collect_paths_from_pat r p1) p2
| Tpat_lazy p
    ->
    collect_paths_from_pat r p


(*
  Actual fragile check
   1. Collect data types in the patterns of the match.
   2. One exhautivity check per datatype, considering that
      the type is extended.
*)

let do_check_fragile_param exhaust loc casel pss =
  let exts =
    List.fold_left
      (fun r c -> collect_paths_from_pat r c.c_lhs)
      [] casel in
  match exts with
  | [] -> ()
  | _ -> match pss with
    | [] -> ()
    | ps::_ ->
        List.iter
          (fun ext ->
            match exhaust (Some ext) pss (List.length ps) with
            | Rnone ->
                Location.prerr_warning
                  loc
                  (Warnings.Fragile_match (Path.name ext))
            | Rsome _ -> ())
          exts

let do_check_fragile_normal = do_check_fragile_param exhaust
let do_check_fragile_gadt = do_check_fragile_param exhaust_gadt

(********************************)
(* Exported unused clause check *)
(********************************)

let check_unused tdefs casel =
  if Warnings.is_active Warnings.Unused_match then
    let rec do_rec pref = function
      | [] -> ()
      | {c_lhs=q; c_guard} :: rem ->
          let qs = [q] in
            begin try
              let pss =
                  get_mins le_pats (List.filter (compats qs) pref) in
              let r = every_satisfiables (make_rows pss) (make_row qs) in
              match r with
              | Unused ->
                  Location.prerr_warning
                    q.pat_loc Warnings.Unused_match
              | Upartial ps ->
                  List.iter
                    (fun p ->
                      Location.prerr_warning
                        p.pat_loc Warnings.Unused_pat)
                    ps
              | Used -> ()
            with Empty | Not_found | NoGuard -> assert false
            end ;

          if c_guard <> None then
            do_rec pref rem
          else
            do_rec ([q]::pref) rem in

    do_rec [] casel

(*********************************)
(* Exported irrefutability tests *)
(*********************************)

let irrefutable pat = le_pat pat omega

(* An inactive pattern is a pattern whose matching needs only
   trivial computations (tag/equality tests).
   Patterns containing (lazy _) subpatterns are active. *)

let rec inactive pat = match pat with
| Tpat_lazy _ ->
    false
| Tpat_any | Tpat_var _ | Tpat_constant _ | Tpat_variant (_, None, _) ->
    true
| Tpat_tuple ps | Tpat_construct (_, _, ps) | Tpat_array ps ->
    List.for_all (fun p -> inactive p.pat_desc) ps
| Tpat_alias (p,_,_) | Tpat_variant (_, Some p, _) ->
    inactive p.pat_desc
| Tpat_record (ldps,_) ->
    List.exists (fun (_, _, p) -> inactive p.pat_desc) ldps
| Tpat_or (p,q,_) ->
    inactive p.pat_desc && inactive q.pat_desc

(* A `fluid' pattern is both irrefutable and inactive *)

let fluid pat =  irrefutable pat && inactive pat.pat_desc








(********************************)
(* Exported exhustiveness check *)
(********************************)

(*
   Fragile check is performed when required and
   on exhaustive matches only.
*)

let check_partial_param do_check_partial do_check_fragile loc casel =
    if Warnings.is_active (Warnings.Partial_match "") then begin
      let pss = initial_matrix casel in
      let pss = get_mins le_pats pss in
      let total = do_check_partial loc casel pss in
      if
        total = Total && Warnings.is_active (Warnings.Fragile_match "")
      then begin
        do_check_fragile loc casel pss
      end ;
      total
    end else
      Partial

let check_partial =
    check_partial_param
      do_check_partial_normal
      do_check_fragile_normal

let check_partial_gadt pred loc casel =
  (*ignores GADT constructors *)
  let first_check = check_partial loc casel in
  match first_check with
  | Partial -> Partial
  | Total ->
      (* checks for missing GADT constructors *)
      (* let casel =
        match casel with [] -> [] | a :: l -> a :: l @ [a] in *)
      check_partial_param (do_check_partial_gadt pred)
        do_check_fragile_gadt loc casel<|MERGE_RESOLUTION|>--- conflicted
+++ resolved
@@ -733,7 +733,8 @@
   | Tconstr (path,_,_) -> begin
       match Env.find_type path env with
       | {type_kind=Type_variant _} ->
-          fst (Env.find_type_descrs path env)
+          let (constrs, _, _) = Env.find_type_descrs path env in
+          constrs
       | {type_manifest = Some _} ->
           get_variant_constructors env
             (Ctype.expand_head_once env (clean_copy ty))
@@ -753,15 +754,8 @@
 let complete_constrs p all_tags =
   match p.pat_desc with
   | Tpat_construct (_,c,_) ->
-<<<<<<< HEAD
-      begin try
-        let not_tags = complete_tags c.cstr_consts c.cstr_nonconsts all_tags in
-        let (constrs, _, _) =
-          Env.find_type_descrs (adt_path p.pat_env p.pat_type) p.pat_env in
-=======
       let not_tags = complete_tags c.cstr_consts c.cstr_nonconsts all_tags in
       let constrs = get_variant_constructors p.pat_env c.cstr_res in
->>>>>>> 047e0974
         map_filter
           (fun cnstr ->
             if List.mem cnstr.cstr_tag not_tags then Some cnstr else None)
